<<<<<<< HEAD
{
  "name": "electron-egg",
  "version": "1.5.0",
  "description": "A fast, desktop software development framework",
  "main": "main.js",
  "scripts": {
    "start": "electron .",
    "dev": "electron . --env=local",
    "build-w": "electron-builder -w",
    "build-m": "electron-builder -m",
    "build-l": "electron-builder -l",
    "web-start": "egg-scripts start --daemon --title=electron-egg --ignore-stderr --env=prod --workers=1",
    "web-stop": "egg-scripts stop --title=electron-egg",
    "web-dev": "egg-bin dev"
  },
  "build": {
    "productName": "electron-egg",
    "appId": "com.electron.egg",
    "copyright": "wallace5303",
    "directories": {
      "output": "out"
    },
    "asar": true,
    "files": [
      "**/*"
    ],
    "electronDownload": {
      "mirror": "https://npm.taobao.org/mirrors/electron/"
    },
    "nsis": {
      "oneClick": false,
      "allowElevation": true,
      "allowToChangeInstallationDirectory": true,
      "installerIcon": "./build/icons/icon.ico",
      "uninstallerIcon": "./build/icons/icon.ico",
      "installerHeaderIcon": "./build/icons/icon.ico",
      "createDesktopShortcut": true,
      "createStartMenuShortcut": true,
      "shortcutName": "demo"
    },
    "publish": [
      {
        "provider": "generic",
        "url": "https://github.com/wallace5303/electron-egg"
      }
    ],
    "dmg": {
      "contents": [
        {
          "x": 410,
          "y": 150,
          "type": "link",
          "path": "/Applications"
        },
        {
          "x": 130,
          "y": 150,
          "type": "file"
        }
      ]
    },
    "mac": {
      "icon": "build/icons/icon.icns"
    },
    "win": {
      "icon": "build/icons/icon.ico",
      "artifactName": "${productName}_windows_${version}.${ext}",
      "target": [
        {
          "target": "nsis",
          "arch": [
            "ia32"
          ]
        }
      ]
    },
    "linux": {
      "icon": "build/icons"
    }
  },
  "repository": "https://github.com/wallace5303/electron-egg.git",
  "keywords": [
    "Electron",
    "Egg"
  ],
  "author": "wallace5303",
  "license": "Apache",
  "devDependencies": {
    "devtron": "^1.4.0",
    "electron": "^8.4.1",
    "electron-builder": "^22.7.0",
    "autod": "^3.0.1",
    "autod-egg": "^1.1.0",
    "egg-bin": "^4.12.3",
    "egg-ci": "^1.11.0",
    "egg-mock": "^3.21.0",
    "eslint": "^5.13.0",
    "eslint-config-egg": "^7.1.0",
    "eslint-plugin-prettier": "^3.0.1",
    "prettier": "^1.16.4",
    "webstorm-disable-index": "^1.2.0"
  },
  "dependencies": {
    "dayjs": "^1.9.5",
    "egg": "^2.15.1",
    "egg-cors": "^2.2.0",
    "egg-jwt": "^3.1.6",
    "egg-scripts": "^2.13.0",
    "egg-view-ejs": "^2.0.0",
    "electron-is": "^3.0.0",
    "electron-log": "^4.2.2",
    "electron-updater": "^4.3.5",
    "get-port": "^5.1.1",
    "glob": "^7.1.6",
    "lodash": "^4.17.11",
    "lowdb": "^1.0.0",
    "semver": "^5.4.1",
    "superagent": "^6.1.0"
  }
}
=======
{
  "name": "electron-egg",
  "version": "1.5.0",
  "description": "A fast, desktop software development framework",
  "main": "main.js",
  "scripts": {
    "start": "electron .",
    "dev": "electron . --env=local",
    "build-w": "electron-builder -w",
    "build-m": "electron-builder -m",
    "build-l": "electron-builder -l",
    "web-start": "egg-scripts start --daemon --title=electron-egg --ignore-stderr --env=prod --workers=1",
    "web-stop": "egg-scripts stop --title=electron-egg",
    "web-dev": "egg-bin dev"
  },
  "build": {
    "productName": "electron-egg",
    "appId": "com.electron.egg",
    "copyright": "wallace5303",
    "directories": {
      "output": "out"
    },
    "asar": true,
    "files": [
      "**/*"
    ],
    "electronDownload": {
      "mirror": "https://npm.taobao.org/mirrors/electron/"
    },
    "nsis": {
      "oneClick": false,
      "allowElevation": true,
      "allowToChangeInstallationDirectory": true,
      "installerIcon": "./build/icons/icon.ico",
      "uninstallerIcon": "./build/icons/icon.ico",
      "installerHeaderIcon": "./build/icons/icon.ico",
      "createDesktopShortcut": true,
      "createStartMenuShortcut": true,
      "shortcutName": "demo"
    },
    "publish": [
      {
        "provider": "generic",
        "url": "https://github.com/wallace5303/electron-egg"
      }
    ],
    "dmg": {
      "contents": [
        {
          "x": 410,
          "y": 150,
          "type": "link",
          "path": "/Applications"
        },
        {
          "x": 130,
          "y": 150,
          "type": "file"
        }
      ]
    },
    "mac": {
      "icon": "build/icons/icon.icns"
    },
    "win": {
      "icon": "build/icons/icon.ico",
      "artifactName": "${productName}_windows_${version}.${ext}",
      "target": [
        {
          "target": "nsis",
          "arch": [
            "ia32"
          ]
        }
      ]
    },
    "linux": {
      "icon": "build/icons"
    }
  },
  "repository": "https://github.com/wallace5303/electron-egg.git",
  "keywords": [
    "Electron",
    "Egg"
  ],
  "author": "wallace5303",
  "license": "Apache",
  "devDependencies": {
    "devtron": "^1.4.0",
    "electron": "^8.4.1",
    "electron-builder": "^22.7.0",
    "autod": "^3.0.1",
    "autod-egg": "^1.1.0",
    "egg-bin": "^4.12.3",
    "egg-ci": "^1.11.0",
    "egg-mock": "^3.21.0",
    "eslint": "^5.13.0",
    "eslint-config-egg": "^7.1.0",
    "eslint-plugin-prettier": "^3.0.1",
    "prettier": "^1.16.4",
    "webstorm-disable-index": "^1.2.0"
  },
  "dependencies": {
    "dayjs": "^1.9.5",
    "egg": "^2.15.1",
    "egg-cors": "^2.2.0",
    "egg-jwt": "^3.1.6",
    "egg-scripts": "^2.13.0",
    "egg-view-ejs": "^2.0.0",
    "electron-is": "^3.0.0",
    "electron-log": "^4.2.2",
    "electron-updater": "^4.3.5",
    "get-port": "^5.1.1",
    "glob": "^7.1.6",
    "lodash": "^4.17.11",
    "lowdb": "^1.0.0",
    "semver": "^5.4.1",
    "socket.io": "^3.0.5",
    "socket.io-client": "^3.0.5"
  }
}
>>>>>>> 010a63b5
<|MERGE_RESOLUTION|>--- conflicted
+++ resolved
@@ -1,125 +1,3 @@
-<<<<<<< HEAD
-{
-  "name": "electron-egg",
-  "version": "1.5.0",
-  "description": "A fast, desktop software development framework",
-  "main": "main.js",
-  "scripts": {
-    "start": "electron .",
-    "dev": "electron . --env=local",
-    "build-w": "electron-builder -w",
-    "build-m": "electron-builder -m",
-    "build-l": "electron-builder -l",
-    "web-start": "egg-scripts start --daemon --title=electron-egg --ignore-stderr --env=prod --workers=1",
-    "web-stop": "egg-scripts stop --title=electron-egg",
-    "web-dev": "egg-bin dev"
-  },
-  "build": {
-    "productName": "electron-egg",
-    "appId": "com.electron.egg",
-    "copyright": "wallace5303",
-    "directories": {
-      "output": "out"
-    },
-    "asar": true,
-    "files": [
-      "**/*"
-    ],
-    "electronDownload": {
-      "mirror": "https://npm.taobao.org/mirrors/electron/"
-    },
-    "nsis": {
-      "oneClick": false,
-      "allowElevation": true,
-      "allowToChangeInstallationDirectory": true,
-      "installerIcon": "./build/icons/icon.ico",
-      "uninstallerIcon": "./build/icons/icon.ico",
-      "installerHeaderIcon": "./build/icons/icon.ico",
-      "createDesktopShortcut": true,
-      "createStartMenuShortcut": true,
-      "shortcutName": "demo"
-    },
-    "publish": [
-      {
-        "provider": "generic",
-        "url": "https://github.com/wallace5303/electron-egg"
-      }
-    ],
-    "dmg": {
-      "contents": [
-        {
-          "x": 410,
-          "y": 150,
-          "type": "link",
-          "path": "/Applications"
-        },
-        {
-          "x": 130,
-          "y": 150,
-          "type": "file"
-        }
-      ]
-    },
-    "mac": {
-      "icon": "build/icons/icon.icns"
-    },
-    "win": {
-      "icon": "build/icons/icon.ico",
-      "artifactName": "${productName}_windows_${version}.${ext}",
-      "target": [
-        {
-          "target": "nsis",
-          "arch": [
-            "ia32"
-          ]
-        }
-      ]
-    },
-    "linux": {
-      "icon": "build/icons"
-    }
-  },
-  "repository": "https://github.com/wallace5303/electron-egg.git",
-  "keywords": [
-    "Electron",
-    "Egg"
-  ],
-  "author": "wallace5303",
-  "license": "Apache",
-  "devDependencies": {
-    "devtron": "^1.4.0",
-    "electron": "^8.4.1",
-    "electron-builder": "^22.7.0",
-    "autod": "^3.0.1",
-    "autod-egg": "^1.1.0",
-    "egg-bin": "^4.12.3",
-    "egg-ci": "^1.11.0",
-    "egg-mock": "^3.21.0",
-    "eslint": "^5.13.0",
-    "eslint-config-egg": "^7.1.0",
-    "eslint-plugin-prettier": "^3.0.1",
-    "prettier": "^1.16.4",
-    "webstorm-disable-index": "^1.2.0"
-  },
-  "dependencies": {
-    "dayjs": "^1.9.5",
-    "egg": "^2.15.1",
-    "egg-cors": "^2.2.0",
-    "egg-jwt": "^3.1.6",
-    "egg-scripts": "^2.13.0",
-    "egg-view-ejs": "^2.0.0",
-    "electron-is": "^3.0.0",
-    "electron-log": "^4.2.2",
-    "electron-updater": "^4.3.5",
-    "get-port": "^5.1.1",
-    "glob": "^7.1.6",
-    "lodash": "^4.17.11",
-    "lowdb": "^1.0.0",
-    "semver": "^5.4.1",
-    "superagent": "^6.1.0"
-  }
-}
-=======
 {
   "name": "electron-egg",
   "version": "1.5.0",
@@ -240,5 +118,4 @@
     "socket.io": "^3.0.5",
     "socket.io-client": "^3.0.5"
   }
-}
->>>>>>> 010a63b5
+}