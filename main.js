const Appliaction = require('ee-core').Appliaction;
const { app } = require('electron');

class Main extends Appliaction {

<<<<<<< HEAD
// argv
let ENV = 'prod'
for (let i = 0; i < process.argv.length; i++) {
  const tmpArgv = process.argv[i]
  if (tmpArgv.indexOf('--env=') !== -1) {
    ENV = tmpArgv.substring(6)
  }
}
process.env.EE_SERVER_ENV = ENV;

// Initialize 
setup()

const eggConfig = electronConfig.get('egg', process.env.EE_SERVER_ENV)
eggConfig.env = process.env.EE_SERVER_ENV

// eLogger
const eLogger = require('./electron/lib/eLogger').get()

async function initialize () {

  // 限制一个窗口
  const gotTheLock = app.requestSingleInstanceLock()
  if (!gotTheLock) {
    helper.appQuit()
  }
  app.on('second-instance', (event) => {
    if (MAIN_WINDOW) {
      if (MAIN_WINDOW.isMinimized()) {
        MAIN_WINDOW.restore()
      }
      MAIN_WINDOW.focus()
    }
  })

  app.whenReady().then(() => {
    createWindow()
    app.on('activate', function () {
      if (BrowserWindow.getAllWindows().length === 0) {
        createWindow()
      }
    })
  })
  
  app.on('window-all-closed', function () {
    if (process.platform !== 'darwin') {
      eLogger.info('[main] [initialize] window-all-closed quit')
      helper.appQuit()
    }
  })
}

async function createWindow () {
  const winOptions = electronConfig.get('windowsOption')
  MAIN_WINDOW = new BrowserWindow(winOptions)

  // loading html
  loadingView(winOptions)
=======
  constructor() {
    super();
  }
>>>>>>> 72b7e53e

  /**
   * core app have been loaded
   */
  async ready () {
    // do some things
  }

  /**
   * main window have been loaded
   */
  async windowReady () {
    // do some things

    // const app = this;
    // // preload预加载模块
    // const preload = require('./electron/preload');
    // preload(app);

  }

  /**
   * before app close
   */  
  async beforeClose () {
    // do some things

  }
}

new Main();


 

<<<<<<< HEAD
/**
 * Catch exception
 */
process.on('uncaughtException', function(err) {
  eLogger.error(err);
});

initialize()
=======
 
>>>>>>> 72b7e53e
<|MERGE_RESOLUTION|>--- conflicted
+++ resolved
@@ -1,72 +1,10 @@
 const Appliaction = require('ee-core').Appliaction;
-const { app } = require('electron');
 
 class Main extends Appliaction {
 
-<<<<<<< HEAD
-// argv
-let ENV = 'prod'
-for (let i = 0; i < process.argv.length; i++) {
-  const tmpArgv = process.argv[i]
-  if (tmpArgv.indexOf('--env=') !== -1) {
-    ENV = tmpArgv.substring(6)
-  }
-}
-process.env.EE_SERVER_ENV = ENV;
-
-// Initialize 
-setup()
-
-const eggConfig = electronConfig.get('egg', process.env.EE_SERVER_ENV)
-eggConfig.env = process.env.EE_SERVER_ENV
-
-// eLogger
-const eLogger = require('./electron/lib/eLogger').get()
-
-async function initialize () {
-
-  // 限制一个窗口
-  const gotTheLock = app.requestSingleInstanceLock()
-  if (!gotTheLock) {
-    helper.appQuit()
-  }
-  app.on('second-instance', (event) => {
-    if (MAIN_WINDOW) {
-      if (MAIN_WINDOW.isMinimized()) {
-        MAIN_WINDOW.restore()
-      }
-      MAIN_WINDOW.focus()
-    }
-  })
-
-  app.whenReady().then(() => {
-    createWindow()
-    app.on('activate', function () {
-      if (BrowserWindow.getAllWindows().length === 0) {
-        createWindow()
-      }
-    })
-  })
-  
-  app.on('window-all-closed', function () {
-    if (process.platform !== 'darwin') {
-      eLogger.info('[main] [initialize] window-all-closed quit')
-      helper.appQuit()
-    }
-  })
-}
-
-async function createWindow () {
-  const winOptions = electronConfig.get('windowsOption')
-  MAIN_WINDOW = new BrowserWindow(winOptions)
-
-  // loading html
-  loadingView(winOptions)
-=======
   constructor() {
     super();
   }
->>>>>>> 72b7e53e
 
   /**
    * core app have been loaded
@@ -81,11 +19,6 @@
   async windowReady () {
     // do some things
 
-    // const app = this;
-    // // preload预加载模块
-    // const preload = require('./electron/preload');
-    // preload(app);
-
   }
 
   /**
@@ -98,19 +31,4 @@
 }
 
 new Main();
-
-
- 
-
-<<<<<<< HEAD
-/**
- * Catch exception
- */
-process.on('uncaughtException', function(err) {
-  eLogger.error(err);
-});
-
-initialize()
-=======
- 
->>>>>>> 72b7e53e
+ 